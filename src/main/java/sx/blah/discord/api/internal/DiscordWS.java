package sx.blah.discord.api.internal;

import com.fasterxml.jackson.core.JsonProcessingException;
import com.fasterxml.jackson.databind.JsonNode;
import org.apache.commons.io.IOUtils;
import org.eclipse.jetty.util.ssl.SslContextFactory;
import org.eclipse.jetty.websocket.api.Session;
import org.eclipse.jetty.websocket.api.WebSocketAdapter;
import org.eclipse.jetty.websocket.client.ClientUpgradeRequest;
import org.eclipse.jetty.websocket.client.WebSocketClient;
import sx.blah.discord.Discord4J;
import sx.blah.discord.api.IShard;
import sx.blah.discord.api.internal.json.GatewayPayload;
import sx.blah.discord.api.internal.json.requests.IdentifyRequest;
import sx.blah.discord.api.internal.json.requests.ResumeRequest;
import sx.blah.discord.handle.impl.events.DisconnectedEvent;
import sx.blah.discord.util.LogMarkers;

import java.io.BufferedReader;
import java.io.ByteArrayInputStream;
import java.io.IOException;
import java.io.InputStreamReader;
import java.net.URI;
import java.nio.channels.UnresolvedAddressException;
import java.util.concurrent.CompletableFuture;
import java.util.stream.Collectors;
import java.util.zip.InflaterInputStream;

public class DiscordWS extends WebSocketAdapter {

	State state;
	private WebSocketClient wsClient;

	DiscordClientImpl client;
	ShardImpl shard;
	private String gateway;

	long seq = 0;
	String sessionId;

	private DispatchHandler dispatchHandler;
	HeartbeatHandler heartbeatHandler;

	/**
	 * When the bot has received all available guilds.
	 */
	public boolean isReady = false;

	/**
	 * When the bot has received the initial Ready payload from Discord.
	 */
	public boolean hasReceivedReady = false;

	DiscordWS(IShard shard, String gateway, int maxMissedPings) {
		this.client = (DiscordClientImpl) shard.getClient();
		this.shard = (ShardImpl) shard;
		this.gateway = gateway;
		this.dispatchHandler = new DispatchHandler(this, this.shard);
		this.heartbeatHandler = new HeartbeatHandler(this, maxMissedPings);
		this.state = State.CONNECTING;
	}

	@Override
	public void onWebSocketText(String message) {
<<<<<<< HEAD
		Discord4J.LOGGER.trace(LogMarkers.WEBSOCKET_TRAFFIC, "Received: " + message);

		JsonObject payload = DiscordUtils.GSON.fromJson(message, JsonObject.class);
		GatewayOps op = GatewayOps.get(payload.get("op").getAsInt());
		JsonElement d = payload.has("d") && !payload.get("d").isJsonNull() ? payload.get("d") : null;

		if (payload.has("s") && !payload.get("s").isJsonNull()) seq = payload.get("s").getAsLong();

		switch (op) {
			case HELLO:
				Discord4J.LOGGER.trace(LogMarkers.WEBSOCKET, "Shard {} _trace: {}", shard.getInfo()[0], d.getAsJsonObject().get("_trace"));

				heartbeatHandler.begin(d.getAsJsonObject().get("heartbeat_interval").getAsInt());
				if (this.state != State.RESUMING) {
					send(GatewayOps.IDENTIFY, new IdentifyRequest(client.getToken(), shard.getInfo()));
				} else {
					client.reconnectManager.onReconnectSuccess();
					send(GatewayOps.RESUME, new ResumeRequest(client.getToken(), sessionId, seq));
				}
				break;
			case RECONNECT:
				this.state = State.RESUMING;
				client.getDispatcher().dispatch(new DisconnectedEvent(DisconnectedEvent.Reason.RECONNECT_OP, shard));
				heartbeatHandler.shutdown();
				send(GatewayOps.RESUME, new ResumeRequest(client.getToken(), sessionId, seq));
				break;
			case DISPATCH:
				try {
					dispatchHandler.handle(payload);
				} catch (Exception e) {
					Discord4J.LOGGER.error(LogMarkers.WEBSOCKET, "Encountered exception handling websocket event: ", e);
				}
				break;
			case INVALID_SESSION:
				this.state = State.RECONNECTING;
				client.getDispatcher().dispatch(new DisconnectedEvent(DisconnectedEvent.Reason.INVALID_SESSION_OP, shard));
				invalidate();
				send(GatewayOps.IDENTIFY, new IdentifyRequest(client.getToken(), shard.getInfo()));
				break;
			case HEARTBEAT: send(GatewayOps.HEARTBEAT, seq);
			case HEARTBEAT_ACK:
				heartbeatHandler.ack();
				break;
			case UNKNOWN:
				Discord4J.LOGGER.debug(LogMarkers.WEBSOCKET, "Received unknown opcode, {}", message);
				break;
=======
		try {
			if (Discord4J.LOGGER.isTraceEnabled(LogMarkers.WEBSOCKET_TRAFFIC)) {
				Discord4J.LOGGER.trace(LogMarkers.WEBSOCKET_TRAFFIC, "Received: " + message);
			}

			JsonNode json = DiscordUtils.MAPPER.readTree(message);
			GatewayOps op = GatewayOps.get(json.get("op").asInt());
			JsonNode d = json.has("d") && !json.get("d").isNull() ? json.get("d") : null;

			if (json.has("s") && !json.get("s").isNull()) seq = json.get("s").longValue();

			switch (op) {
				case HELLO:
					Discord4J.LOGGER.trace(LogMarkers.WEBSOCKET, "Shard {} _trace: {}", shard.getInfo()[0], d.get("_trace").toString());

					heartbeatHandler.begin(d.get("heartbeat_interval").intValue());
					if (this.state != State.RESUMING) {
						send(GatewayOps.IDENTIFY, new IdentifyRequest(client.getToken(), shard.getInfo()));
					} else {
						client.reconnectManager.onReconnectSuccess();
						send(GatewayOps.RESUME, new ResumeRequest(client.getToken(), sessionId, seq));
					}
					break;
				case RECONNECT:
					this.state = State.RESUMING;
					client.getDispatcher().dispatch(new DisconnectedEvent(DisconnectedEvent.Reason.RECONNECT_OP, shard));
					heartbeatHandler.shutdown();
					send(GatewayOps.RESUME, new ResumeRequest(client.getToken(), sessionId, seq));
					break;
				case DISPATCH:
					try {
						dispatchHandler.handle(json);
					} catch (Exception e) {
						Discord4J.LOGGER.error(LogMarkers.WEBSOCKET, "Discord4J Internal Exception", e);
					}
					break;
				case INVALID_SESSION:
					this.state = State.RECONNECTING;
					client.getDispatcher().dispatch(new DisconnectedEvent(DisconnectedEvent.Reason.INVALID_SESSION_OP, shard));
					invalidate();
					send(GatewayOps.IDENTIFY, new IdentifyRequest(client.getToken(), shard.getInfo()));
					break;
				case HEARTBEAT:
					send(GatewayOps.HEARTBEAT, seq);
				case HEARTBEAT_ACK:
					heartbeatHandler.ack();
					break;
				case UNKNOWN:
					Discord4J.LOGGER.debug(LogMarkers.WEBSOCKET, "Received unknown opcode, {}", message);
					break;
			}
		} catch (IOException e) {
			Discord4J.LOGGER.error(LogMarkers.WEBSOCKET, "JSON Parsing exception!", e);
>>>>>>> 8ce70fd1
		}
	}

	@Override
	public void onWebSocketConnect(Session sess) {
		Discord4J.LOGGER.info(LogMarkers.WEBSOCKET, "Websocket Connected.");
		super.onWebSocketConnect(sess);
	}

	@Override
	public void onWebSocketClose(int statusCode, String reason) {
		super.onWebSocketClose(statusCode, reason);
		Discord4J.LOGGER.info(LogMarkers.WEBSOCKET, "Shard {} websocket disconnected with status code {} and reason \"{}\".", shard.getInfo()[0], statusCode, reason);

		isReady = false;
		hasReceivedReady = false;
		heartbeatHandler.shutdown();
		if (!(this.state == State.DISCONNECTING || statusCode == 4003 || statusCode == 4004 || statusCode == 4005 ||
				statusCode == 4010) && !(statusCode == 1001 && reason != null && reason.equals("Shutdown"))) {
			this.state = State.RESUMING;
			client.getDispatcher().dispatch(new DisconnectedEvent(DisconnectedEvent.Reason.ABNORMAL_CLOSE, shard));
			client.reconnectManager.scheduleReconnect(this);
		}
	}

	@Override
	public void onWebSocketError(Throwable cause) {
		super.onWebSocketError(cause);

		if (cause instanceof UnresolvedAddressException) {
			Discord4J.LOGGER.warn(LogMarkers.WEBSOCKET, "Caught UnresolvedAddressException. Internet outage?");
		} else {
			Discord4J.LOGGER.error(LogMarkers.WEBSOCKET, "Encountered websocket error: ", cause);
		}

		if (this.state == State.RESUMING) {
			client.reconnectManager.onReconnectError();
		}
	}

	@Override
	public void onWebSocketBinary(byte[] payload, int offset, int len) {
		BufferedReader reader = new BufferedReader(new InputStreamReader(new InflaterInputStream(new ByteArrayInputStream(payload, offset, len))));
		onWebSocketText(reader.lines().collect(Collectors.joining()));
		try {
			reader.close();
		} catch (IOException e) {
			Discord4J.LOGGER.error(LogMarkers.WEBSOCKET, "Encountered websocket error: ", e);
		}
	}

	void connect() {
		WebSocketClient previous = wsClient; // for cleanup
		try {
			wsClient = new WebSocketClient(new SslContextFactory());
			wsClient.setDaemon(true);
			wsClient.getPolicy().setMaxBinaryMessageSize(Integer.MAX_VALUE);
			wsClient.getPolicy().setMaxTextMessageSize(Integer.MAX_VALUE);
			wsClient.start();
			wsClient.connect(this, new URI(gateway), new ClientUpgradeRequest());
		} catch (Exception e) {
			Discord4J.LOGGER.error(LogMarkers.WEBSOCKET, "Encountered error while connecting websocket: ", e);
		} finally {
			if (previous != null) {
				CompletableFuture.runAsync(() -> {
					try {
						previous.stop();
					} catch (Exception e) {
						Discord4J.LOGGER.error(LogMarkers.WEBSOCKET, "Error while stopping previous websocket: ", e);
					}
				});
			}
		}
	}

	void shutdown() {
		Discord4J.LOGGER.debug(LogMarkers.WEBSOCKET, "Shard {} shutting down.", shard.getInfo()[0]);
		this.state = State.DISCONNECTING;

		try {
			heartbeatHandler.shutdown();
			getSession().close(1000, null); // Discord doesn't care about the reason
			wsClient.stop();
			hasReceivedReady = false;
			isReady = false;
		} catch (Exception e) {
			Discord4J.LOGGER.error(LogMarkers.WEBSOCKET, "Error while shutting down websocket: ", e);
		}
	}

	private void invalidate() {
		this.isReady = false;
		this.hasReceivedReady = false;
		this.seq = 0;
		this.sessionId = null;
		this.shard.guildList.clear();
		this.shard.privateChannels.clear();
	}

	public void send(GatewayOps op, Object payload) {
		send(new GatewayPayload(op, payload));
	}

	public void send(GatewayPayload payload) {
		try {
			send(DiscordUtils.MAPPER.writeValueAsString(payload));
		} catch (JsonProcessingException e) {
			Discord4J.LOGGER.error(LogMarkers.WEBSOCKET, "JSON Parsing exception!", e);
		}
	}

	public void send(String message) {
		String filteredMessage = message.replace(client.getToken(), "hunter2");

		if (getSession() != null && getSession().isOpen()) {
<<<<<<< HEAD
			Discord4J.LOGGER.trace(LogMarkers.WEBSOCKET_TRAFFIC, "Sending: " + message);
=======
			Discord4J.LOGGER.trace(LogMarkers.WEBSOCKET_TRAFFIC, "Sending: " + filteredMessage);
>>>>>>> 8ce70fd1
			getSession().getRemote().sendStringByFuture(message);
		} else {
			Discord4J.LOGGER.warn(LogMarkers.WEBSOCKET, "Attempt to send message on closed session: {}", filteredMessage);
		}
	}

	enum State {
		IDLE,
		CONNECTING,
		READY,
		RECONNECTING,
		RESUMING,
		DISCONNECTING
	}
}<|MERGE_RESOLUTION|>--- conflicted
+++ resolved
@@ -62,54 +62,6 @@
 
 	@Override
 	public void onWebSocketText(String message) {
-<<<<<<< HEAD
-		Discord4J.LOGGER.trace(LogMarkers.WEBSOCKET_TRAFFIC, "Received: " + message);
-
-		JsonObject payload = DiscordUtils.GSON.fromJson(message, JsonObject.class);
-		GatewayOps op = GatewayOps.get(payload.get("op").getAsInt());
-		JsonElement d = payload.has("d") && !payload.get("d").isJsonNull() ? payload.get("d") : null;
-
-		if (payload.has("s") && !payload.get("s").isJsonNull()) seq = payload.get("s").getAsLong();
-
-		switch (op) {
-			case HELLO:
-				Discord4J.LOGGER.trace(LogMarkers.WEBSOCKET, "Shard {} _trace: {}", shard.getInfo()[0], d.getAsJsonObject().get("_trace"));
-
-				heartbeatHandler.begin(d.getAsJsonObject().get("heartbeat_interval").getAsInt());
-				if (this.state != State.RESUMING) {
-					send(GatewayOps.IDENTIFY, new IdentifyRequest(client.getToken(), shard.getInfo()));
-				} else {
-					client.reconnectManager.onReconnectSuccess();
-					send(GatewayOps.RESUME, new ResumeRequest(client.getToken(), sessionId, seq));
-				}
-				break;
-			case RECONNECT:
-				this.state = State.RESUMING;
-				client.getDispatcher().dispatch(new DisconnectedEvent(DisconnectedEvent.Reason.RECONNECT_OP, shard));
-				heartbeatHandler.shutdown();
-				send(GatewayOps.RESUME, new ResumeRequest(client.getToken(), sessionId, seq));
-				break;
-			case DISPATCH:
-				try {
-					dispatchHandler.handle(payload);
-				} catch (Exception e) {
-					Discord4J.LOGGER.error(LogMarkers.WEBSOCKET, "Encountered exception handling websocket event: ", e);
-				}
-				break;
-			case INVALID_SESSION:
-				this.state = State.RECONNECTING;
-				client.getDispatcher().dispatch(new DisconnectedEvent(DisconnectedEvent.Reason.INVALID_SESSION_OP, shard));
-				invalidate();
-				send(GatewayOps.IDENTIFY, new IdentifyRequest(client.getToken(), shard.getInfo()));
-				break;
-			case HEARTBEAT: send(GatewayOps.HEARTBEAT, seq);
-			case HEARTBEAT_ACK:
-				heartbeatHandler.ack();
-				break;
-			case UNKNOWN:
-				Discord4J.LOGGER.debug(LogMarkers.WEBSOCKET, "Received unknown opcode, {}", message);
-				break;
-=======
 		try {
 			if (Discord4J.LOGGER.isTraceEnabled(LogMarkers.WEBSOCKET_TRAFFIC)) {
 				Discord4J.LOGGER.trace(LogMarkers.WEBSOCKET_TRAFFIC, "Received: " + message);
@@ -163,7 +115,6 @@
 			}
 		} catch (IOException e) {
 			Discord4J.LOGGER.error(LogMarkers.WEBSOCKET, "JSON Parsing exception!", e);
->>>>>>> 8ce70fd1
 		}
 	}
 
@@ -279,11 +230,7 @@
 		String filteredMessage = message.replace(client.getToken(), "hunter2");
 
 		if (getSession() != null && getSession().isOpen()) {
-<<<<<<< HEAD
-			Discord4J.LOGGER.trace(LogMarkers.WEBSOCKET_TRAFFIC, "Sending: " + message);
-=======
 			Discord4J.LOGGER.trace(LogMarkers.WEBSOCKET_TRAFFIC, "Sending: " + filteredMessage);
->>>>>>> 8ce70fd1
 			getSession().getRemote().sendStringByFuture(message);
 		} else {
 			Discord4J.LOGGER.warn(LogMarkers.WEBSOCKET, "Attempt to send message on closed session: {}", filteredMessage);
